--- conflicted
+++ resolved
@@ -1,9 +1,6 @@
 /datas
 *.csv
-<<<<<<< HEAD
-=======
 /chroma_db
->>>>>>> eb5063a5
 
 # Byte-compiled / optimized / DLL files
 __pycache__/
